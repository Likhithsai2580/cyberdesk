--- conflicted
+++ resolved
@@ -179,11 +179,7 @@
               inputs:
                 - type: tablet
                   name: tablet1
-<<<<<<< HEAD
-                  bus: usb                  
-=======
                   bus: usb
->>>>>>> b6fbf546
             resources:
               requests:
                 memory: 2Gi
